--- conflicted
+++ resolved
@@ -328,7 +328,6 @@
 				idLists[groupNumber].append("," + varId);
 			}
 			
-<<<<<<< HEAD
 			if(consensus[groupNumber].hasInfoField("VARCALLS"))
 			{
 				int varCallsCount = 1;
@@ -343,9 +342,6 @@
 				consensus[groupNumber].setInfo("VARCALLS", 
 						varCallsCount + Integer.parseInt(consensus[groupNumber].getInfo("VARCALLS")) + "");
 			}
-=======
-			
->>>>>>> 9846dbaf
 			
 			if(consensus[groupNumber].hasInfoField("ALLVARS_EXT"))
 			{
